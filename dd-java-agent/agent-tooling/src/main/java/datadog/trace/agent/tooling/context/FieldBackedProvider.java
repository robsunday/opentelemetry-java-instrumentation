package datadog.trace.agent.tooling.context;

import static datadog.trace.agent.tooling.ClassLoaderMatcher.BOOTSTRAP_CLASSLOADER;
import static datadog.trace.agent.tooling.bytebuddy.matcher.DDElementMatchers.safeHasSuperType;
import static net.bytebuddy.matcher.ElementMatchers.isAnnotatedWith;
import static net.bytebuddy.matcher.ElementMatchers.named;
import static net.bytebuddy.matcher.ElementMatchers.not;

import datadog.trace.agent.tooling.HelperInjector;
import datadog.trace.agent.tooling.Instrumenter;
import datadog.trace.agent.tooling.Utils;
import datadog.trace.api.Config;
import datadog.trace.bootstrap.ContextStore;
import datadog.trace.bootstrap.FieldBackedContextStoreAppliedMarker;
import datadog.trace.bootstrap.InstrumentationContext;
import datadog.trace.bootstrap.WeakMap;
import java.lang.reflect.Method;
import java.security.ProtectionDomain;
import java.util.Arrays;
import java.util.Collection;
import java.util.Collections;
import java.util.HashMap;
import java.util.HashSet;
import java.util.LinkedHashSet;
import java.util.Map;
import java.util.Set;
import lombok.extern.slf4j.Slf4j;
import net.bytebuddy.ByteBuddy;
import net.bytebuddy.ClassFileVersion;
import net.bytebuddy.agent.builder.AgentBuilder;
import net.bytebuddy.asm.AsmVisitorWrapper;
import net.bytebuddy.description.field.FieldDescription;
import net.bytebuddy.description.field.FieldList;
import net.bytebuddy.description.method.MethodList;
import net.bytebuddy.description.modifier.TypeManifestation;
import net.bytebuddy.description.modifier.Visibility;
import net.bytebuddy.description.type.TypeDescription;
import net.bytebuddy.dynamic.DynamicType;
import net.bytebuddy.implementation.Implementation;
import net.bytebuddy.jar.asm.ClassVisitor;
import net.bytebuddy.jar.asm.ClassWriter;
import net.bytebuddy.jar.asm.FieldVisitor;
import net.bytebuddy.jar.asm.Label;
import net.bytebuddy.jar.asm.MethodVisitor;
import net.bytebuddy.jar.asm.Opcodes;
import net.bytebuddy.jar.asm.Type;
import net.bytebuddy.pool.TypePool;
import net.bytebuddy.utility.JavaModule;

/**
 * InstrumentationContextProvider which stores context in a field that is injected into a class and
 * falls back to global map if field was not injected.
 *
 * <p>This is accomplished by
 *
 * <ol>
 *   <li>Injecting a Dynamic Interface that provides getter and setter for context field
 *   <li>Applying Dynamic Interface to a type needing context, implementing interface methods and
 *       adding context storage field
 *   <li>Injecting a Dynamic Class created from {@link ContextStoreImplementationTemplate} to use
 *       injected field or fall back to a static map
 *   <li>Rewritting calls to the context-store to access the specific dynamic {@link
 *       ContextStoreImplementationTemplate}
 * </ol>
 *
 * <p>Example:<br>
 * <em>InstrumentationContext.get(Runnable.class, RunnableState.class)")</em><br>
 * is rewritten to:<br>
 * <em>FieldBackedProvider$ContextStore$Runnable$RunnableState12345.getContextStore(runnableRunnable.class,
 * RunnableState.class)</em>
 */
@Slf4j
public class FieldBackedProvider implements InstrumentationContextProvider {

  /**
   * Note: the value here has to be inside on of the prefixes in
   * datadog.trace.agent.tooling.Constants#BOOTSTRAP_PACKAGE_PREFIXES. This ensures that 'isolating'
   * (or 'module') classloaders like jboss and osgi see injected classes. This works because we
   * instrument those classloaders to load everything inside bootstrap packages.
   */
  private static final String DYNAMIC_CLASSES_PACKAGE =
      "datadog.trace.bootstrap.instrumentation.context.";

  private static final String INJECTED_FIELDS_MARKER_CLASS_NAME =
      Utils.getInternalName(FieldBackedContextStoreAppliedMarker.class.getName());

  private static final Method CONTEXT_GET_METHOD;
  private static final Method GET_CONTEXT_STORE_METHOD;

  static {
    try {
      CONTEXT_GET_METHOD = InstrumentationContext.class.getMethod("get", Class.class, Class.class);
      GET_CONTEXT_STORE_METHOD =
          ContextStoreImplementationTemplate.class.getMethod(
              "getContextStore", Class.class, Class.class);
    } catch (final Exception e) {
      throw new IllegalStateException(e);
    }
  }

  private final Instrumenter.Default instrumenter;
  private final ByteBuddy byteBuddy;

  /** fields-accessor-interface-name -> fields-accessor-interface-dynamic-type */
  private final Map<String, DynamicType.Unloaded<?>> fieldAccessorInterfaces;

  private final AgentBuilder.Transformer fieldAccessorInterfacesInjector;

  /** context-store-type-name -> context-store-type-name-dynamic-type */
  private final Map<String, DynamicType.Unloaded<?>> contextStoreImplementations;

  private final AgentBuilder.Transformer contextStoreImplementationsInjector;

  private final boolean fieldInjectionEnabled;

  public FieldBackedProvider(final Instrumenter.Default instrumenter) {
    this.instrumenter = instrumenter;
    byteBuddy = new ByteBuddy();
    fieldAccessorInterfaces = generateFieldAccessorInterfaces();
    fieldAccessorInterfacesInjector = bootstrapHelperInjector(fieldAccessorInterfaces.values());
    contextStoreImplementations = generateContextStoreImplementationClasses();
    contextStoreImplementationsInjector =
        bootstrapHelperInjector(contextStoreImplementations.values());
    fieldInjectionEnabled = Config.get().isRuntimeContextFieldInjection();
  }

  @Override
  public AgentBuilder.Identified.Extendable instrumentationTransformer(
      AgentBuilder.Identified.Extendable builder) {
    if (!instrumenter.contextStore().isEmpty()) {
      /*
       * Install transformer that rewrites accesses to context store with specialized bytecode that
       * invokes appropriate storage implementation.
       */
      builder =
          builder.transform(getTransformerForASMVisitor(getContextStoreReadsRewritingVisitor()));
      builder = injectHelpersIntoBootstrapClassloader(builder);
    }
    return builder;
  }

  private AsmVisitorWrapper getContextStoreReadsRewritingVisitor() {
    return new AsmVisitorWrapper() {
      @Override
      public int mergeWriter(final int flags) {
        return flags | ClassWriter.COMPUTE_MAXS;
      }

      @Override
      public int mergeReader(final int flags) {
        return flags;
      }

      @Override
      public ClassVisitor wrap(
          final TypeDescription instrumentedType,
          final ClassVisitor classVisitor,
          final Implementation.Context implementationContext,
          final TypePool typePool,
          final FieldList<FieldDescription.InDefinedShape> fields,
          final MethodList<?> methods,
          final int writerFlags,
          final int readerFlags) {
        return new ClassVisitor(Opcodes.ASM7, classVisitor) {
          @Override
          public void visit(
              final int version,
              final int access,
              final String name,
              final String signature,
              final String superName,
              final String[] interfaces) {
            super.visit(version, access, name, signature, superName, interfaces);
          }

          @Override
          public MethodVisitor visitMethod(
              final int access,
              final String name,
              final String descriptor,
              final String signature,
              final String[] exceptions) {
            final MethodVisitor mv =
                super.visitMethod(access, name, descriptor, signature, exceptions);
            return new MethodVisitor(Opcodes.ASM7, mv) {
              /** The most recent objects pushed to the stack. */
              private final Object[] stack = {null, null};
              /** Most recent instructions. */
              private final int[] insnStack = {-1, -1, -1};

              @Override
              public void visitMethodInsn(
                  final int opcode,
                  final String owner,
                  final String name,
                  final String descriptor,
                  final boolean isInterface) {
                pushOpcode(opcode);
                if (Utils.getInternalName(CONTEXT_GET_METHOD.getDeclaringClass().getName())
                        .equals(owner)
                    && CONTEXT_GET_METHOD.getName().equals(name)
                    && Type.getMethodDescriptor(CONTEXT_GET_METHOD).equals(descriptor)) {
                  log.debug("Found context-store access in {}", instrumenter.getClass().getName());
                  /*
                  The idea here is that the rest if this method visitor collects last three instructions in `insnStack`
                  variable. Once we get here we check if those last three instructions constitute call that looks like
                  `InstrumentationContext.get(K.class, V.class)`. If it does the inside of this if rewrites it to call
                  dynamically injected context store implementation instead.
                   */
                  if ((insnStack[0] == Opcodes.INVOKESTATIC
                          && insnStack[1] == Opcodes.LDC
                          && insnStack[2] == Opcodes.LDC)
                      && (stack[0] instanceof Type && stack[1] instanceof Type)) {
                    final String contextClassName = ((Type) stack[0]).getClassName();
                    final String keyClassName = ((Type) stack[1]).getClassName();
                    final TypeDescription contextStoreImplementationClass =
                        getContextStoreImplementation(keyClassName, contextClassName);
                    log.debug(
                        "Rewriting context-store map fetch for instrumenter {}: {} -> {}",
                        instrumenter.getClass().getName(),
                        keyClassName,
                        contextClassName);
                    if (contextStoreImplementationClass == null) {
                      throw new IllegalStateException(
                          String.format(
                              "Incorrect Context Api Usage detected. Cannot find map holder class for %s context %s. Was that class defined in contextStore for instrumentation %s?",
                              keyClassName, contextClassName, instrumenter.getClass().getName()));
                    }
                    if (!contextClassName.equals(instrumenter.contextStore().get(keyClassName))) {
                      throw new IllegalStateException(
                          String.format(
                              "Incorrect Context Api Usage detected. Incorrect context class %s, expected %s for instrumentation %s",
                              contextClassName,
                              instrumenter.contextStore().get(keyClassName),
                              instrumenter.getClass().getName()));
                    }
                    // stack: contextClass | keyClass
                    mv.visitMethodInsn(
                        Opcodes.INVOKESTATIC,
                        contextStoreImplementationClass.getInternalName(),
                        GET_CONTEXT_STORE_METHOD.getName(),
                        Type.getMethodDescriptor(GET_CONTEXT_STORE_METHOD),
                        false);
                    return;
                  }
                  throw new IllegalStateException(
                      "Incorrect Context Api Usage detected. Key and context class must be class-literals. Example of correct usage: InstrumentationContext.get(Runnable.class, RunnableContext.class)");
                } else {
                  super.visitMethodInsn(opcode, owner, name, descriptor, isInterface);
                }
              }

              /** Tracking the most recently used opcodes to assert proper api usage. */
              private void pushOpcode(final int opcode) {
                System.arraycopy(insnStack, 0, insnStack, 1, insnStack.length - 1);
                insnStack[0] = opcode;
              }

              /**
               * Tracking the most recently pushed objects on the stack to assert proper api usage.
               */
              private void pushStack(final Object o) {
                System.arraycopy(stack, 0, stack, 1, stack.length - 1);
                stack[0] = o;
              }

              @Override
              public void visitInsn(final int opcode) {
                pushOpcode(opcode);
                super.visitInsn(opcode);
              }

              @Override
              public void visitJumpInsn(final int opcode, final Label label) {
                pushOpcode(opcode);
                super.visitJumpInsn(opcode, label);
              }

              @Override
              public void visitIntInsn(final int opcode, final int operand) {
                pushOpcode(opcode);
                super.visitIntInsn(opcode, operand);
              }

              @Override
              public void visitVarInsn(final int opcode, final int var) {
                pushOpcode(opcode);
                pushStack(var);
                super.visitVarInsn(opcode, var);
              }

              @Override
              public void visitLdcInsn(final Object value) {
                pushOpcode(Opcodes.LDC);
                pushStack(value);
                super.visitLdcInsn(value);
              }
            };
          }
        };
      }
    };
  }

  private AgentBuilder.Identified.Extendable injectHelpersIntoBootstrapClassloader(
      AgentBuilder.Identified.Extendable builder) {
    /*
     * We inject into bootstrap classloader because field accessor interfaces are needed by context
     * store implementations. Unfortunately this forces us to remove stored type checking because
     * actual classes may not be available at this point.
     */
    builder = builder.transform(fieldAccessorInterfacesInjector);

    /*
     * We inject context store implementation into bootstrap classloader because same implementation
     * may be used by different instrumentations and it has to use same static map in case of
     * fallback to map-backed storage.
     */
    builder = builder.transform(contextStoreImplementationsInjector);
    return builder;
  }

  /** Get transformer that forces helper injection onto bootstrap classloader. */
  private AgentBuilder.Transformer bootstrapHelperInjector(
      final Collection<DynamicType.Unloaded<?>> helpers) {
    return new AgentBuilder.Transformer() {
      final HelperInjector injector = HelperInjector.forDynamicTypes(helpers);

      @Override
      public DynamicType.Builder<?> transform(
          final DynamicType.Builder<?> builder,
          final TypeDescription typeDescription,
          final ClassLoader classLoader,
          final JavaModule module) {
        return injector.transform(
            builder,
            typeDescription,
            // context store implementation classes will always go to the bootstrap
            BOOTSTRAP_CLASSLOADER,
            module);
      }
    };
  }

  /*
  Set of pairs (context holder, context class) for which we have matchers installed.
  We use this to make sure we do not install matchers repeatedly for cases when same
  context class is used by multiple instrumentations.
   */
  private static final Set<Map.Entry<String, String>> INSTALLED_CONTEXT_MATCHERS = new HashSet<>();

  /** Clear set that prevents multiple matchers for same context class */
  public static void resetContextMatchers() {
    synchronized (INSTALLED_CONTEXT_MATCHERS) {
      INSTALLED_CONTEXT_MATCHERS.clear();
    }
  }

  @Override
  public AgentBuilder.Identified.Extendable additionalInstrumentation(
      AgentBuilder.Identified.Extendable builder) {

    if (fieldInjectionEnabled) {
      for (final Map.Entry<String, String> entry : instrumenter.contextStore().entrySet()) {
        /*
         * For each context store defined in a current instrumentation we create an agent builder
         * that injects necessary fields.
         * Note: this synchronization should not have any impact on performance
         * since this is done when agent builder is being made, it doesn't affect actual
         * class transformation.
         */
<<<<<<< HEAD
        synchronized (INSTALLED_CONTEXT_MATCHERS) {
          // FIXME: This makes an assumption that class loader matchers for instrumenters that use
          // same context classes should be the same - which seems reasonable, but is not checked.
          // Addressing this properly requires some notion of 'compound intrumenters' which we
          // currently do not have.
          if (INSTALLED_CONTEXT_MATCHERS.contains(entry)) {
            log.debug("Skipping builder for {} {}", instrumenter.getClass().getName(), entry);
            continue;
          }
=======
        builder =
            builder
                .type(safeHasSuperType(named(entry.getKey())), instrumenter.classLoaderMatcher())
                .and(safeToInjectFieldsMatcher())
                // Added here instead of AgentInstaller's ignores because it's relatively
                // expensive. https://github.com/DataDog/dd-trace-java/pull/1045
                .and(not(isAnnotatedWith(named("javax.decorator.Decorator"))))
                .transform(AgentBuilder.Transformer.NoOp.INSTANCE);
>>>>>>> 5317597e

          log.debug("Making builder for {} {}", instrumenter.getClass().getName(), entry);
          INSTALLED_CONTEXT_MATCHERS.add(entry);

          /*
           * For each context store defined in a current instrumentation we create an agent builder
           * that injects necessary fields.
           */
          builder =
              builder
                  .type(
                      not(isInterface()).and(safeHasSuperType(named(entry.getKey()))),
                      instrumenter.classLoaderMatcher())
                  .and(safeToInjectFieldsMatcher())
                  // Added here instead of AgentInstaller's ignores because it's relatively
                  // expensive. https://github.com/DataDog/dd-trace-java/pull/1045
                  .and(not(isAnnotatedWith(named("javax.decorator.Decorator"))))
                  .transform(AgentBuilder.Transformer.NoOp.INSTANCE);

          /*
           * We inject helpers here as well as when instrumentation is applied to ensure that
           * helpers are present even if instrumented classes are not loaded, but classes with state
           * fields added are loaded (e.g. sun.net.www.protocol.https.HttpsURLConnectionImpl).
           */
          builder = injectHelpersIntoBootstrapClassloader(builder);

          builder =
              builder.transform(
                  getTransformerForASMVisitor(
                      getFieldInjectionVisitor(entry.getKey(), entry.getValue())));
        }
      }
    }
    return builder;
  }

  private static AgentBuilder.RawMatcher safeToInjectFieldsMatcher() {
    return new AgentBuilder.RawMatcher() {
      @Override
      public boolean matches(
          final TypeDescription typeDescription,
          final ClassLoader classLoader,
          final JavaModule module,
          final Class<?> classBeingRedefined,
          final ProtectionDomain protectionDomain) {
        /*
         * The idea here is that we can add fields if class is just being loaded
         * (classBeingRedefined == null) and we have to add same fields again if class we added
         * fields before is being transformed again. Note: here we assume that Class#getInterfaces()
         * returns list of interfaces defined immediately on a given class, not inherited from its
         * parents. It looks like current JVM implementation does exactly this but javadoc is not
         * explicit about that.
         */
        return classBeingRedefined == null
            || Arrays.asList(classBeingRedefined.getInterfaces())
                .contains(FieldBackedContextStoreAppliedMarker.class);
      }
    };
  }

  private AsmVisitorWrapper getFieldInjectionVisitor(
      final String keyClassName, final String contextClassName) {
    return new AsmVisitorWrapper() {

      @Override
      public int mergeWriter(final int flags) {
        return flags | ClassWriter.COMPUTE_MAXS;
      }

      @Override
      public int mergeReader(final int flags) {
        return flags;
      }

      @Override
      public ClassVisitor wrap(
          final TypeDescription instrumentedType,
          final ClassVisitor classVisitor,
          final Implementation.Context implementationContext,
          final TypePool typePool,
          final FieldList<FieldDescription.InDefinedShape> fields,
          final MethodList<?> methods,
          final int writerFlags,
          final int readerFlags) {
        return new ClassVisitor(Opcodes.ASM7, classVisitor) {
          // We are using Object class name instead of contextClassName here because this gets
          // injected onto Bootstrap classloader where context class may be unavailable
          private final TypeDescription contextType =
              new TypeDescription.ForLoadedType(Object.class);
          private final String fieldName = getContextFieldName(keyClassName);
          private final String getterMethodName = getContextGetterName(keyClassName);
          private final String setterMethodName = getContextSetterName(keyClassName);
          private final TypeDescription interfaceType =
              getFieldAccessorInterface(keyClassName, contextClassName);
          private boolean foundField = false;
          private boolean foundGetter = false;
          private boolean foundSetter = false;

          @Override
          public void visit(
              final int version,
              final int access,
              final String name,
              final String signature,
              final String superName,
              String[] interfaces) {
            if (interfaces == null) {
              interfaces = new String[] {};
            }
            final Set<String> set = new LinkedHashSet<>(Arrays.asList(interfaces));
            set.add(INJECTED_FIELDS_MARKER_CLASS_NAME);
            set.add(interfaceType.getInternalName());
            super.visit(version, access, name, signature, superName, set.toArray(new String[] {}));
          }

          @Override
          public FieldVisitor visitField(
              final int access,
              final String name,
              final String descriptor,
              final String signature,
              final Object value) {
            if (name.equals(fieldName)) {
              foundField = true;
            }
            return super.visitField(access, name, descriptor, signature, value);
          }

          @Override
          public MethodVisitor visitMethod(
              final int access,
              final String name,
              final String descriptor,
              final String signature,
              final String[] exceptions) {
            if (name.equals(getterMethodName)) {
              foundGetter = true;
            }
            if (name.equals(setterMethodName)) {
              foundSetter = true;
            }
            return super.visitMethod(access, name, descriptor, signature, exceptions);
          }

          @Override
          public void visitEnd() {
            // Checking only for field existence is not enough as libraries like CGLIB only copy
            // public/protected methods and not fields (neither public nor private ones) when
            // they enhance a class.
            // For this reason we check separately for the field and for the two accessors.
            if (!foundField) {
              cv.visitField(
                  // Field should be transient to avoid being serialized with the object.
                  Opcodes.ACC_PRIVATE | Opcodes.ACC_TRANSIENT,
                  fieldName,
                  contextType.getDescriptor(),
                  null,
                  null);
            }
            if (!foundGetter) {
              addGetter();
            }
            if (!foundSetter) {
              addSetter();
            }
            super.visitEnd();
          }

          /** Just 'standard' getter implementation */
          private void addGetter() {
            final MethodVisitor mv = getAccessorMethodVisitor(getterMethodName);
            mv.visitCode();
            mv.visitVarInsn(Opcodes.ALOAD, 0);
            mv.visitFieldInsn(
                Opcodes.GETFIELD,
                instrumentedType.getInternalName(),
                fieldName,
                contextType.getDescriptor());
            mv.visitInsn(Opcodes.ARETURN);
            mv.visitMaxs(0, 0);
            mv.visitEnd();
          }

          /** Just 'standard' setter implementation */
          private void addSetter() {
            final MethodVisitor mv = getAccessorMethodVisitor(setterMethodName);
            mv.visitCode();
            mv.visitVarInsn(Opcodes.ALOAD, 0);
            mv.visitVarInsn(Opcodes.ALOAD, 1);
            mv.visitFieldInsn(
                Opcodes.PUTFIELD,
                instrumentedType.getInternalName(),
                fieldName,
                contextType.getDescriptor());
            mv.visitInsn(Opcodes.RETURN);
            mv.visitMaxs(0, 0);
            mv.visitEnd();
          }

          private MethodVisitor getAccessorMethodVisitor(final String methodName) {
            return cv.visitMethod(
                Opcodes.ACC_PUBLIC,
                methodName,
                Utils.getMethodDefinition(interfaceType, methodName).getDescriptor(),
                null,
                null);
          }
        };
      }
    };
  }

  private TypeDescription getContextStoreImplementation(
      final String keyClassName, final String contextClassName) {
    final DynamicType.Unloaded<?> type =
        contextStoreImplementations.get(
            getContextStoreImplementationClassName(keyClassName, contextClassName));
    if (type == null) {
      return null;
    } else {
      return type.getTypeDescription();
    }
  }

  private Map<String, DynamicType.Unloaded<?>> generateContextStoreImplementationClasses() {
    final Map<String, DynamicType.Unloaded<?>> contextStoreImplementations =
        new HashMap<>(instrumenter.contextStore().size());
    for (final Map.Entry<String, String> entry : instrumenter.contextStore().entrySet()) {
      final DynamicType.Unloaded<?> type =
          makeContextStoreImplementationClass(entry.getKey(), entry.getValue());
      contextStoreImplementations.put(type.getTypeDescription().getName(), type);
    }
    return Collections.unmodifiableMap(contextStoreImplementations);
  }

  /**
   * Generate an 'implementation' of a context store classfor given key class name and context class
   * name
   *
   * @param keyClassName key class name
   * @param contextClassName context class name
   * @return unloaded dynamic type containing generated class
   */
  private DynamicType.Unloaded<?> makeContextStoreImplementationClass(
      final String keyClassName, final String contextClassName) {
    return byteBuddy
        .rebase(ContextStoreImplementationTemplate.class)
        .modifiers(Visibility.PUBLIC, TypeManifestation.FINAL)
        .name(getContextStoreImplementationClassName(keyClassName, contextClassName))
        .visit(getContextStoreImplementationVisitor(keyClassName, contextClassName))
        .make();
  }

  /**
   * Returns a visitor that 'fills in' missing methods into concrete implementation of
   * ContextStoreImplementationTemplate for given key class name and context class name
   *
   * @param keyClassName key class name
   * @param contextClassName context class name
   * @return visitor that adds implementation for methods that need to be generated
   */
  private AsmVisitorWrapper getContextStoreImplementationVisitor(
      final String keyClassName, final String contextClassName) {
    return new AsmVisitorWrapper() {

      @Override
      public int mergeWriter(final int flags) {
        return flags | ClassWriter.COMPUTE_MAXS;
      }

      @Override
      public int mergeReader(final int flags) {
        return flags;
      }

      @Override
      public ClassVisitor wrap(
          final TypeDescription instrumentedType,
          final ClassVisitor classVisitor,
          final Implementation.Context implementationContext,
          final TypePool typePool,
          final FieldList<FieldDescription.InDefinedShape> fields,
          final MethodList<?> methods,
          final int writerFlags,
          final int readerFlags) {
        return new ClassVisitor(Opcodes.ASM7, classVisitor) {

          private final TypeDescription accessorInterface =
              getFieldAccessorInterface(keyClassName, contextClassName);
          private final String accessorInterfaceInternalName = accessorInterface.getInternalName();
          private final String instrumentedTypeInternalName = instrumentedType.getInternalName();
          private final boolean frames =
              implementationContext.getClassFileVersion().isAtLeast(ClassFileVersion.JAVA_V6);

          @Override
          public MethodVisitor visitMethod(
              final int access,
              final String name,
              final String descriptor,
              final String signature,
              final String[] exceptions) {
            if ("realGet".equals(name)) {
              generateRealGetMethod(name);
              return null;
            } else if ("realPut".equals(name)) {
              generateRealPutMethod(name);
              return null;
            } else if ("realSynchronizeInstance".equals(name)) {
              generateRealSynchronizeInstanceMethod(name);
              return null;
            } else {
              return super.visitMethod(access, name, descriptor, signature, exceptions);
            }
          }

          /**
           * Provides implementation for {@code realGet} method that looks like this
           *
           * <blockquote>
           *
           * <pre>
           * private Object realGet(final Object key) {
           *   if (key instanceof $accessorInterfaceInternalName) {
           *     return (($accessorInterfaceInternalName) key).$getterName();
           *   } else {
           *     return mapGet(key);
           *   }
           * }
           * </pre>
           *
           * </blockquote>
           *
           * @param name name of the method being visited
           */
          private void generateRealGetMethod(final String name) {
            final String getterName = getContextGetterName(keyClassName);
            final Label elseLabel = new Label();
            final MethodVisitor mv = getMethodVisitor(name);
            mv.visitCode();
            mv.visitVarInsn(Opcodes.ALOAD, 1);
            mv.visitTypeInsn(Opcodes.INSTANCEOF, accessorInterfaceInternalName);
            mv.visitJumpInsn(Opcodes.IFEQ, elseLabel);
            mv.visitVarInsn(Opcodes.ALOAD, 1);
            mv.visitTypeInsn(Opcodes.CHECKCAST, accessorInterfaceInternalName);
            mv.visitMethodInsn(
                Opcodes.INVOKEINTERFACE,
                accessorInterfaceInternalName,
                getterName,
                Utils.getMethodDefinition(accessorInterface, getterName).getDescriptor(),
                true);
            mv.visitInsn(Opcodes.ARETURN);
            mv.visitLabel(elseLabel);
            if (frames) {
              mv.visitFrame(Opcodes.F_SAME, 0, null, 0, null);
            }
            mv.visitVarInsn(Opcodes.ALOAD, 0);
            mv.visitVarInsn(Opcodes.ALOAD, 1);
            mv.visitMethodInsn(
                Opcodes.INVOKESPECIAL,
                instrumentedTypeInternalName,
                "mapGet",
                Utils.getMethodDefinition(instrumentedType, "mapGet").getDescriptor(),
                false);
            mv.visitInsn(Opcodes.ARETURN);
            mv.visitMaxs(0, 0);
            mv.visitEnd();
          }

          /**
           * Provides implementation for {@code realPut} method that looks like this
           *
           * <blockquote>
           *
           * <pre>
           * private void realPut(final Object key, final Object value) {
           *   if (key instanceof $accessorInterfaceInternalName) {
           *     (($accessorInterfaceInternalName) key).$setterName(value);
           *   } else {
           *     mapPut(key, value);
           *   }
           * }
           * </pre>
           *
           * </blockquote>
           *
           * @param name name of the method being visited
           */
          private void generateRealPutMethod(final String name) {
            final String setterName = getContextSetterName(keyClassName);
            final Label elseLabel = new Label();
            final Label endLabel = new Label();
            final MethodVisitor mv = getMethodVisitor(name);
            mv.visitCode();
            mv.visitVarInsn(Opcodes.ALOAD, 1);
            mv.visitTypeInsn(Opcodes.INSTANCEOF, accessorInterfaceInternalName);
            mv.visitJumpInsn(Opcodes.IFEQ, elseLabel);
            mv.visitVarInsn(Opcodes.ALOAD, 1);
            mv.visitTypeInsn(Opcodes.CHECKCAST, accessorInterfaceInternalName);
            mv.visitVarInsn(Opcodes.ALOAD, 2);
            mv.visitMethodInsn(
                Opcodes.INVOKEINTERFACE,
                accessorInterfaceInternalName,
                setterName,
                Utils.getMethodDefinition(accessorInterface, setterName).getDescriptor(),
                true);
            mv.visitJumpInsn(Opcodes.GOTO, endLabel);
            mv.visitLabel(elseLabel);
            if (frames) {
              mv.visitFrame(Opcodes.F_SAME, 0, null, 0, null);
            }
            mv.visitVarInsn(Opcodes.ALOAD, 0);
            mv.visitVarInsn(Opcodes.ALOAD, 1);
            mv.visitVarInsn(Opcodes.ALOAD, 2);
            mv.visitMethodInsn(
                Opcodes.INVOKESPECIAL,
                instrumentedTypeInternalName,
                "mapPut",
                Utils.getMethodDefinition(instrumentedType, "mapPut").getDescriptor(),
                false);
            mv.visitLabel(endLabel);
            if (frames) {
              mv.visitFrame(Opcodes.F_SAME, 0, null, 0, null);
            }
            mv.visitInsn(Opcodes.RETURN);
            mv.visitMaxs(0, 0);
            mv.visitEnd();
          }

          /**
           * Provides implementation for {@code realSynchronizeInstance} method that looks like this
           *
           * <blockquote>
           *
           * <pre>
           * private Object realSynchronizeInstance(final Object key) {
           *   if (key instanceof $accessorInterfaceInternalName) {
           *     return key;
           *   } else {
           *     return mapSynchronizeInstance(key);
           *   }
           * }
           * </pre>
           *
           * </blockquote>
           *
           * @param name name of the method being visited
           */
          private void generateRealSynchronizeInstanceMethod(final String name) {
            final MethodVisitor mv = getMethodVisitor(name);
            mv.visitCode();
            mv.visitVarInsn(Opcodes.ALOAD, 1);
            mv.visitTypeInsn(Opcodes.INSTANCEOF, accessorInterfaceInternalName);
            final Label elseLabel = new Label();
            mv.visitJumpInsn(Opcodes.IFEQ, elseLabel);
            mv.visitVarInsn(Opcodes.ALOAD, 1);
            mv.visitInsn(Opcodes.ARETURN);
            mv.visitLabel(elseLabel);
            if (frames) {
              mv.visitFrame(Opcodes.F_SAME, 0, null, 0, null);
            }
            mv.visitVarInsn(Opcodes.ALOAD, 0);
            mv.visitVarInsn(Opcodes.ALOAD, 1);
            mv.visitMethodInsn(
                Opcodes.INVOKESPECIAL,
                instrumentedTypeInternalName,
                "mapSynchronizeInstance",
                Utils.getMethodDefinition(instrumentedType, "mapSynchronizeInstance")
                    .getDescriptor(),
                false);
            mv.visitInsn(Opcodes.ARETURN);
            mv.visitMaxs(0, 0);
            mv.visitEnd();
          }

          private MethodVisitor getMethodVisitor(final String methodName) {
            return cv.visitMethod(
                Opcodes.ACC_PRIVATE,
                methodName,
                Utils.getMethodDefinition(instrumentedType, methodName).getDescriptor(),
                null,
                null);
          }
        };
      }
    };
  }

  /**
   * Template class used to generate the class that accesses stored context using either key
   * instance's own injected field or global hash map if field is not available.
   */
  private static final class ContextStoreImplementationTemplate
      implements ContextStore<Object, Object> {
    private static final ContextStoreImplementationTemplate INSTANCE =
        new ContextStoreImplementationTemplate(WeakMap.Provider.newWeakMap());

    private final WeakMap map;

    private ContextStoreImplementationTemplate(final WeakMap map) {
      this.map = map;
    }

    @Override
    public Object get(final Object key) {
      return realGet(key);
    }

    @Override
    public Object putIfAbsent(final Object key, final Object context) {
      Object existingContext = realGet(key);
      if (null != existingContext) {
        return existingContext;
      }
      synchronized (realSynchronizeInstance(key)) {
        existingContext = realGet(key);
        if (null != existingContext) {
          return existingContext;
        }
        realPut(key, context);
        return context;
      }
    }

    @Override
    public Object putIfAbsent(final Object key, final Factory<Object> contextFactory) {
      Object existingContext = realGet(key);
      if (null != existingContext) {
        return existingContext;
      }
      synchronized (realSynchronizeInstance(key)) {
        existingContext = realGet(key);
        if (null != existingContext) {
          return existingContext;
        }
        final Object context = contextFactory.create();
        realPut(key, context);
        return context;
      }
    }

    @Override
    public void put(final Object key, final Object context) {
      realPut(key, context);
    }

    private Object realGet(final Object key) {
      // to be generated
      return null;
    }

    private void realPut(final Object key, final Object value) {
      // to be generated
    }

    private Object realSynchronizeInstance(final Object key) {
      // to be generated
      return null;
    }

    private Object mapGet(final Object key) {
      return map.get(key);
    }

    private void mapPut(final Object key, final Object value) {
      map.put(key, value);
    }

    private Object mapSynchronizeInstance(final Object key) {
      return map;
    }

    public static ContextStore getContextStore(final Class keyClass, final Class contextClass) {
      // We do not actually check the keyClass here - but that should be fine since compiler would
      // check things for us.
      return INSTANCE;
    }
  }

  private TypeDescription getFieldAccessorInterface(
      final String keyClassName, final String contextClassName) {
    final DynamicType.Unloaded<?> type =
        fieldAccessorInterfaces.get(
            getContextAccessorInterfaceName(keyClassName, contextClassName));
    if (type == null) {
      return null;
    } else {
      return type.getTypeDescription();
    }
  }

  private Map<String, DynamicType.Unloaded<?>> generateFieldAccessorInterfaces() {
    final Map<String, DynamicType.Unloaded<?>> fieldAccessorInterfaces =
        new HashMap<>(instrumenter.contextStore().size());
    for (final Map.Entry<String, String> entry : instrumenter.contextStore().entrySet()) {
      final DynamicType.Unloaded<?> type =
          makeFieldAccessorInterface(entry.getKey(), entry.getValue());
      fieldAccessorInterfaces.put(type.getTypeDescription().getName(), type);
    }
    return Collections.unmodifiableMap(fieldAccessorInterfaces);
  }

  /**
   * Generate an interface that provides field accessor methods for given key class name and context
   * class name
   *
   * @param keyClassName key class name
   * @param contextClassName context class name
   * @return unloaded dynamic type containing generated interface
   */
  private DynamicType.Unloaded<?> makeFieldAccessorInterface(
      final String keyClassName, final String contextClassName) {
    // We are using Object class name instead of contextClassName here because this gets injected
    // onto Bootstrap classloader where context class may be unavailable
    final TypeDescription contextType = new TypeDescription.ForLoadedType(Object.class);
    return byteBuddy
        .makeInterface()
        .name(getContextAccessorInterfaceName(keyClassName, contextClassName))
        .defineMethod(getContextGetterName(keyClassName), contextType, Visibility.PUBLIC)
        .withoutCode()
        .defineMethod(getContextSetterName(keyClassName), TypeDescription.VOID, Visibility.PUBLIC)
        .withParameter(contextType, "value")
        .withoutCode()
        .make();
  }

  private AgentBuilder.Transformer getTransformerForASMVisitor(final AsmVisitorWrapper visitor) {
    return new AgentBuilder.Transformer() {
      @Override
      public DynamicType.Builder<?> transform(
          final DynamicType.Builder<?> builder,
          final TypeDescription typeDescription,
          final ClassLoader classLoader,
          final JavaModule module) {
        return builder.visit(visitor);
      }
    };
  }

  private String getContextStoreImplementationClassName(
      final String keyClassName, final String contextClassName) {
    return DYNAMIC_CLASSES_PACKAGE
        + getClass().getSimpleName()
        + "$ContextStore$"
        + Utils.converToInnerClassName(keyClassName)
        + "$"
        + Utils.converToInnerClassName(contextClassName);
  }

  private String getContextAccessorInterfaceName(
      final String keyClassName, final String contextClassName) {
    return DYNAMIC_CLASSES_PACKAGE
        + getClass().getSimpleName()
        + "$ContextAccessor$"
        + Utils.converToInnerClassName(keyClassName)
        + "$"
        + Utils.converToInnerClassName(contextClassName);
  }

  private static String getContextFieldName(final String keyClassName) {
    return "__datadogContext$" + Utils.converToInnerClassName(keyClassName);
  }

  private static String getContextGetterName(final String keyClassName) {
    return "get" + getContextFieldName(keyClassName);
  }

  private static String getContextSetterName(final String key) {
    return "set" + getContextFieldName(key);
  }
}<|MERGE_RESOLUTION|>--- conflicted
+++ resolved
@@ -369,7 +369,6 @@
          * since this is done when agent builder is being made, it doesn't affect actual
          * class transformation.
          */
-<<<<<<< HEAD
         synchronized (INSTALLED_CONTEXT_MATCHERS) {
           // FIXME: This makes an assumption that class loader matchers for instrumenters that use
           // same context classes should be the same - which seems reasonable, but is not checked.
@@ -379,16 +378,6 @@
             log.debug("Skipping builder for {} {}", instrumenter.getClass().getName(), entry);
             continue;
           }
-=======
-        builder =
-            builder
-                .type(safeHasSuperType(named(entry.getKey())), instrumenter.classLoaderMatcher())
-                .and(safeToInjectFieldsMatcher())
-                // Added here instead of AgentInstaller's ignores because it's relatively
-                // expensive. https://github.com/DataDog/dd-trace-java/pull/1045
-                .and(not(isAnnotatedWith(named("javax.decorator.Decorator"))))
-                .transform(AgentBuilder.Transformer.NoOp.INSTANCE);
->>>>>>> 5317597e
 
           log.debug("Making builder for {} {}", instrumenter.getClass().getName(), entry);
           INSTALLED_CONTEXT_MATCHERS.add(entry);
@@ -399,9 +388,7 @@
            */
           builder =
               builder
-                  .type(
-                      not(isInterface()).and(safeHasSuperType(named(entry.getKey()))),
-                      instrumenter.classLoaderMatcher())
+                  .type(safeHasSuperType(named(entry.getKey())), instrumenter.classLoaderMatcher())
                   .and(safeToInjectFieldsMatcher())
                   // Added here instead of AgentInstaller's ignores because it's relatively
                   // expensive. https://github.com/DataDog/dd-trace-java/pull/1045
