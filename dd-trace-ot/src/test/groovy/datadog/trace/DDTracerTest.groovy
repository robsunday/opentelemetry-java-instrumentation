package datadog.trace


import datadog.opentracing.DDSpan
import datadog.opentracing.DDTracer
import datadog.opentracing.propagation.DatadogHttpCodec
<<<<<<< HEAD
import datadog.trace.api.Config
=======
import datadog.opentracing.propagation.HttpCodec
import datadog.trace.api.Config
import datadog.trace.api.sampling.PrioritySampling
import datadog.trace.common.sampling.AllSampler
import datadog.trace.common.sampling.PrioritySampler
import datadog.trace.common.sampling.RateByServiceSampler
import datadog.trace.common.sampling.Sampler
>>>>>>> 57458b96
import datadog.trace.common.writer.DDAgentWriter
import datadog.trace.common.writer.ListWriter
import datadog.trace.common.writer.LoggingWriter
import datadog.trace.util.test.DDSpecification
import io.opentracing.propagation.TextMapInject
import org.junit.Rule
import org.junit.contrib.java.lang.system.EnvironmentVariables
import org.junit.contrib.java.lang.system.RestoreSystemProperties

import static datadog.trace.api.Config.DEFAULT_SERVICE_NAME
import static datadog.trace.api.Config.HEALTH_METRICS_ENABLED
import static datadog.trace.api.Config.HEALTH_METRICS_STATSD_PORT
import static datadog.trace.api.Config.PREFIX
import static datadog.trace.api.Config.SPAN_TAGS
import static datadog.trace.api.Config.WRITER_TYPE
import static io.opentracing.propagation.Format.Builtin.TEXT_MAP_INJECT

class DDTracerTest extends DDSpecification {

  @Rule
  public final RestoreSystemProperties restoreSystemProperties = new RestoreSystemProperties()
  @Rule
  public final EnvironmentVariables environmentVariables = new EnvironmentVariables()

  def "verify defaults on tracer"() {
    when:
    def tracer = new DDTracer()

    then:
    tracer.serviceName == "unnamed-java-app"
<<<<<<< HEAD
    tracer.writer.toString() == "DDAgentWriter { api=DDApi { tracesUrl=http://localhost:8126/v0.3/traces } }"
=======
    tracer.sampler instanceof RateByServiceSampler
    tracer.writer instanceof DDAgentWriter
    ((DDAgentWriter) tracer.writer).api.tracesUrl.host() == "localhost"
    ((DDAgentWriter) tracer.writer).api.tracesUrl.port() == 8126
    ((DDAgentWriter) tracer.writer).api.tracesUrl.encodedPath() == "/v0.3/traces" ||
      ((DDAgentWriter) tracer.writer).api.tracesUrl.encodedPath() == "/v0.4/traces"
>>>>>>> 57458b96
    tracer.writer.monitor instanceof DDAgentWriter.NoopMonitor

    tracer.spanContextDecorators.size() == 12

    tracer.injector instanceof DatadogHttpCodec.Injector
    tracer.extractor instanceof DatadogHttpCodec.Extractor
  }

  def "verify enabling health monitor"() {
    setup:
    System.setProperty(PREFIX + HEALTH_METRICS_ENABLED, "true")
    System.setProperty(PREFIX + HEALTH_METRICS_STATSD_PORT, "8125")

    when:
    def tracer = new DDTracer(new Config())

    then:
    tracer.writer.monitor instanceof DDAgentWriter.StatsDMonitor
    tracer.writer.monitor.hostInfo == "localhost:8125"
  }


  def "verify overriding writer"() {
    setup:
    System.setProperty(PREFIX + WRITER_TYPE, "LoggingWriter")

    when:
    def tracer = new DDTracer(new Config())

    then:
    tracer.writer instanceof LoggingWriter
  }

  def "verify mapping configs on tracer"() {
    setup:
    System.setProperty(PREFIX + SPAN_TAGS, mapString)

    when:
    def config = new Config()
    def tracer = new DDTracer(config)

    then:
    tracer.defaultSpanTags == map

    where:
    mapString       | map
    "a:1, a:2, a:3" | [a: "3"]
    "a:b,c:d,e:"    | [a: "b", c: "d"]
  }

  def "verify overriding host"() {
    when:
    System.setProperty(PREFIX + key, value)
    def tracer = new DDTracer(new Config())

    then:
    tracer.writer instanceof DDAgentWriter
    ((DDAgentWriter) tracer.writer).api.tracesUrl.host() == value
    ((DDAgentWriter) tracer.writer).api.tracesUrl.port() == 8126

    where:
    key          | value
    "agent.host" | "somethingelse"
  }

  def "verify overriding port"() {
    when:
    System.setProperty(PREFIX + key, value)
    def tracer = new DDTracer(new Config())

    then:
    tracer.writer instanceof DDAgentWriter
    ((DDAgentWriter) tracer.writer).api.tracesUrl.host() == "localhost"
    ((DDAgentWriter) tracer.writer).api.tracesUrl.port() == Integer.valueOf(value)

    where:
    key                | value
    "agent.port"       | "777"
    "trace.agent.port" | "9999"
  }

  def "Writer is instance of LoggingWriter when property set"() {
    when:
    System.setProperty(PREFIX + "writer.type", "LoggingWriter")
    def tracer = new DDTracer(new Config())

    then:
    tracer.writer instanceof LoggingWriter
  }

  def "verify writer constructor"() {
    setup:
    def writer = new ListWriter()

    when:
    def tracer = new DDTracer(DEFAULT_SERVICE_NAME, writer)

    then:
    tracer.serviceName == DEFAULT_SERVICE_NAME
    tracer.writer == writer
    tracer.localRootSpanTags[Config.RUNTIME_ID_TAG].size() > 0 // not null or empty
    tracer.localRootSpanTags[Config.LANGUAGE_TAG_KEY] == Config.LANGUAGE_TAG_VALUE
  }

  def "root tags are applied only to root spans"() {
    setup:
    def tracer = new DDTracer('my_service', new ListWriter(), '', ['only_root': 'value'], [:])
    def root = tracer.buildSpan('my_root').start()
    def child = tracer.buildSpan('my_child').asChildOf(root).start()

    expect:
    root.context().tags.containsKey('only_root')
    !child.context().tags.containsKey('only_root')

    cleanup:
    child.finish()
    root.finish()
  }

  def "priority sampling when span finishes"() {
    given:
    Properties properties = new Properties()
    properties.setProperty("writer.type", "LoggingWriter")
    def tracer = new DDTracer(new Config(properties, Config.get()))

    when:
    def span = tracer.buildSpan("operation").start()
    span.finish()

    then:
    span.getSamplingPriority() == PrioritySampling.SAMPLER_KEEP
  }

  def "priority sampling set when child span complete"() {
    given:
    Properties properties = new Properties()
    properties.setProperty("writer.type", "LoggingWriter")
    def tracer = new DDTracer(new Config(properties, Config.get()))

    when:
    def root = tracer.buildSpan("operation").start()
    def child = tracer.buildSpan('my_child').asChildOf(root).start()
    root.finish()

    then:
    root.getSamplingPriority() == null

    when:
    child.finish()

    then:
    root.getSamplingPriority() == PrioritySampling.SAMPLER_KEEP
    child.getSamplingPriority() == root.getSamplingPriority()
  }

  def "span priority set when injecting"() {
    given:
    Properties properties = new Properties()
    properties.setProperty("writer.type", "LoggingWriter")
    def tracer = new DDTracer(new Config(properties, Config.get()))
    def injector = Mock(TextMapInject)

    when:
    def root = tracer.buildSpan("operation").start()
    def child = tracer.buildSpan('my_child').asChildOf(root).start()
    tracer.inject(child.context(), TEXT_MAP_INJECT, injector)

    then:
    root.getSamplingPriority() == PrioritySampling.SAMPLER_KEEP
    child.getSamplingPriority() == root.getSamplingPriority()
    1 * injector.put(DatadogHttpCodec.SAMPLING_PRIORITY_KEY, String.valueOf(PrioritySampling.SAMPLER_KEEP))

    cleanup:
    child.finish()
    root.finish()
  }

  def "span priority only set after first injection"() {
    given:
    def sampler = new ControllableSampler()
    def tracer = new DDTracer("serviceName", new LoggingWriter(), sampler)
    def injector = Mock(TextMapInject)

    when:
    def root = tracer.buildSpan("operation").start()
    def child = tracer.buildSpan('my_child').asChildOf(root).start()
    tracer.inject(child.context(), TEXT_MAP_INJECT, injector)

    then:
    root.getSamplingPriority() == PrioritySampling.SAMPLER_KEEP
    child.getSamplingPriority() == root.getSamplingPriority()
    1 * injector.put(DatadogHttpCodec.SAMPLING_PRIORITY_KEY, String.valueOf(PrioritySampling.SAMPLER_KEEP))

    when:
    sampler.nextSamplingPriority = PrioritySampling.SAMPLER_DROP
    def child2 = tracer.buildSpan('my_child2').asChildOf(root).start()
    tracer.inject(child2.context(), TEXT_MAP_INJECT, injector)

    then:
    root.getSamplingPriority() == PrioritySampling.SAMPLER_KEEP
    child.getSamplingPriority() == root.getSamplingPriority()
    child2.getSamplingPriority() == root.getSamplingPriority()
    1 * injector.put(DatadogHttpCodec.SAMPLING_PRIORITY_KEY, String.valueOf(PrioritySampling.SAMPLER_KEEP))

    cleanup:
    child.finish()
    child2.finish()
    root.finish()
  }

  def "injection doesn't override set priority"() {
    given:
    def sampler = new ControllableSampler()
    def tracer = new DDTracer("serviceName", new LoggingWriter(), sampler)
    def injector = Mock(TextMapInject)

    when:
    def root = tracer.buildSpan("operation").start()
    def child = tracer.buildSpan('my_child').asChildOf(root).start()
    child.setSamplingPriority(PrioritySampling.USER_DROP)
    tracer.inject(child.context(), TEXT_MAP_INJECT, injector)

    then:
    root.getSamplingPriority() == PrioritySampling.USER_DROP
    child.getSamplingPriority() == root.getSamplingPriority()
    1 * injector.put(DatadogHttpCodec.SAMPLING_PRIORITY_KEY, String.valueOf(PrioritySampling.USER_DROP))

    cleanup:
    child.finish()
    root.finish()
  }
}

class ControllableSampler implements Sampler, PrioritySampler {
  protected int nextSamplingPriority = PrioritySampling.SAMPLER_KEEP

  @Override
  void setSamplingPriority(DDSpan span) {
    span.setSamplingPriority(nextSamplingPriority)
  }

  @Override
  boolean sample(DDSpan span) {
    return true
  }
}<|MERGE_RESOLUTION|>--- conflicted
+++ resolved
@@ -1,25 +1,12 @@
 package datadog.trace
 
-
-import datadog.opentracing.DDSpan
 import datadog.opentracing.DDTracer
 import datadog.opentracing.propagation.DatadogHttpCodec
-<<<<<<< HEAD
 import datadog.trace.api.Config
-=======
-import datadog.opentracing.propagation.HttpCodec
-import datadog.trace.api.Config
-import datadog.trace.api.sampling.PrioritySampling
-import datadog.trace.common.sampling.AllSampler
-import datadog.trace.common.sampling.PrioritySampler
-import datadog.trace.common.sampling.RateByServiceSampler
-import datadog.trace.common.sampling.Sampler
->>>>>>> 57458b96
 import datadog.trace.common.writer.DDAgentWriter
 import datadog.trace.common.writer.ListWriter
 import datadog.trace.common.writer.LoggingWriter
 import datadog.trace.util.test.DDSpecification
-import io.opentracing.propagation.TextMapInject
 import org.junit.Rule
 import org.junit.contrib.java.lang.system.EnvironmentVariables
 import org.junit.contrib.java.lang.system.RestoreSystemProperties
@@ -30,7 +17,6 @@
 import static datadog.trace.api.Config.PREFIX
 import static datadog.trace.api.Config.SPAN_TAGS
 import static datadog.trace.api.Config.WRITER_TYPE
-import static io.opentracing.propagation.Format.Builtin.TEXT_MAP_INJECT
 
 class DDTracerTest extends DDSpecification {
 
@@ -39,22 +25,25 @@
   @Rule
   public final EnvironmentVariables environmentVariables = new EnvironmentVariables()
 
+  def setupSpec() {
+    // assert that a trace agent isn't running locally as that messes up the test.
+    try {
+      (new Socket("localhost", 8126)).close()
+      throw new IllegalStateException("An agent is already running locally on port 8126. Please stop it if you want to run tests locally.")
+    } catch (final ConnectException ioe) {
+      // trace agent is not running locally.
+    }
+  }
+
   def "verify defaults on tracer"() {
     when:
     def tracer = new DDTracer()
 
     then:
     tracer.serviceName == "unnamed-java-app"
-<<<<<<< HEAD
-    tracer.writer.toString() == "DDAgentWriter { api=DDApi { tracesUrl=http://localhost:8126/v0.3/traces } }"
-=======
-    tracer.sampler instanceof RateByServiceSampler
-    tracer.writer instanceof DDAgentWriter
-    ((DDAgentWriter) tracer.writer).api.tracesUrl.host() == "localhost"
     ((DDAgentWriter) tracer.writer).api.tracesUrl.port() == 8126
     ((DDAgentWriter) tracer.writer).api.tracesUrl.encodedPath() == "/v0.3/traces" ||
       ((DDAgentWriter) tracer.writer).api.tracesUrl.encodedPath() == "/v0.4/traces"
->>>>>>> 57458b96
     tracer.writer.monitor instanceof DDAgentWriter.NoopMonitor
 
     tracer.spanContextDecorators.size() == 12
@@ -173,131 +162,4 @@
     child.finish()
     root.finish()
   }
-
-  def "priority sampling when span finishes"() {
-    given:
-    Properties properties = new Properties()
-    properties.setProperty("writer.type", "LoggingWriter")
-    def tracer = new DDTracer(new Config(properties, Config.get()))
-
-    when:
-    def span = tracer.buildSpan("operation").start()
-    span.finish()
-
-    then:
-    span.getSamplingPriority() == PrioritySampling.SAMPLER_KEEP
-  }
-
-  def "priority sampling set when child span complete"() {
-    given:
-    Properties properties = new Properties()
-    properties.setProperty("writer.type", "LoggingWriter")
-    def tracer = new DDTracer(new Config(properties, Config.get()))
-
-    when:
-    def root = tracer.buildSpan("operation").start()
-    def child = tracer.buildSpan('my_child').asChildOf(root).start()
-    root.finish()
-
-    then:
-    root.getSamplingPriority() == null
-
-    when:
-    child.finish()
-
-    then:
-    root.getSamplingPriority() == PrioritySampling.SAMPLER_KEEP
-    child.getSamplingPriority() == root.getSamplingPriority()
-  }
-
-  def "span priority set when injecting"() {
-    given:
-    Properties properties = new Properties()
-    properties.setProperty("writer.type", "LoggingWriter")
-    def tracer = new DDTracer(new Config(properties, Config.get()))
-    def injector = Mock(TextMapInject)
-
-    when:
-    def root = tracer.buildSpan("operation").start()
-    def child = tracer.buildSpan('my_child').asChildOf(root).start()
-    tracer.inject(child.context(), TEXT_MAP_INJECT, injector)
-
-    then:
-    root.getSamplingPriority() == PrioritySampling.SAMPLER_KEEP
-    child.getSamplingPriority() == root.getSamplingPriority()
-    1 * injector.put(DatadogHttpCodec.SAMPLING_PRIORITY_KEY, String.valueOf(PrioritySampling.SAMPLER_KEEP))
-
-    cleanup:
-    child.finish()
-    root.finish()
-  }
-
-  def "span priority only set after first injection"() {
-    given:
-    def sampler = new ControllableSampler()
-    def tracer = new DDTracer("serviceName", new LoggingWriter(), sampler)
-    def injector = Mock(TextMapInject)
-
-    when:
-    def root = tracer.buildSpan("operation").start()
-    def child = tracer.buildSpan('my_child').asChildOf(root).start()
-    tracer.inject(child.context(), TEXT_MAP_INJECT, injector)
-
-    then:
-    root.getSamplingPriority() == PrioritySampling.SAMPLER_KEEP
-    child.getSamplingPriority() == root.getSamplingPriority()
-    1 * injector.put(DatadogHttpCodec.SAMPLING_PRIORITY_KEY, String.valueOf(PrioritySampling.SAMPLER_KEEP))
-
-    when:
-    sampler.nextSamplingPriority = PrioritySampling.SAMPLER_DROP
-    def child2 = tracer.buildSpan('my_child2').asChildOf(root).start()
-    tracer.inject(child2.context(), TEXT_MAP_INJECT, injector)
-
-    then:
-    root.getSamplingPriority() == PrioritySampling.SAMPLER_KEEP
-    child.getSamplingPriority() == root.getSamplingPriority()
-    child2.getSamplingPriority() == root.getSamplingPriority()
-    1 * injector.put(DatadogHttpCodec.SAMPLING_PRIORITY_KEY, String.valueOf(PrioritySampling.SAMPLER_KEEP))
-
-    cleanup:
-    child.finish()
-    child2.finish()
-    root.finish()
-  }
-
-  def "injection doesn't override set priority"() {
-    given:
-    def sampler = new ControllableSampler()
-    def tracer = new DDTracer("serviceName", new LoggingWriter(), sampler)
-    def injector = Mock(TextMapInject)
-
-    when:
-    def root = tracer.buildSpan("operation").start()
-    def child = tracer.buildSpan('my_child').asChildOf(root).start()
-    child.setSamplingPriority(PrioritySampling.USER_DROP)
-    tracer.inject(child.context(), TEXT_MAP_INJECT, injector)
-
-    then:
-    root.getSamplingPriority() == PrioritySampling.USER_DROP
-    child.getSamplingPriority() == root.getSamplingPriority()
-    1 * injector.put(DatadogHttpCodec.SAMPLING_PRIORITY_KEY, String.valueOf(PrioritySampling.USER_DROP))
-
-    cleanup:
-    child.finish()
-    root.finish()
-  }
-}
-
-class ControllableSampler implements Sampler, PrioritySampler {
-  protected int nextSamplingPriority = PrioritySampling.SAMPLER_KEEP
-
-  @Override
-  void setSamplingPriority(DDSpan span) {
-    span.setSamplingPriority(nextSamplingPriority)
-  }
-
-  @Override
-  boolean sample(DDSpan span) {
-    return true
-  }
 }