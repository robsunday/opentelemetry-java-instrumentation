package com.datadoghq.trace.impl;


import com.fasterxml.jackson.annotation.JsonIgnore;

import java.util.ArrayList;
import java.util.HashMap;
import java.util.List;
import java.util.Map;

public class DDSpanContext implements io.opentracing.SpanContext {

    // Opentracing attributes
    protected long traceId;
    protected long spanId;
    protected long parentId;
    protected Map<String, String> baggageItems;
    // DD attributes
<<<<<<< HEAD
    protected String serviceName;
    protected String resourceName;
    protected boolean errorFlag;
    protected Map<String, Object> metrics;
    protected String spanType;
    protected final List<Span> trace;
    // Others attributes
    protected boolean sampled;
    protected DDTracer tracer;
=======
    private final String serviceName;
    private final String resourceName;
    private final boolean errorFlag;
    private final String spanType;
    private final List<DDSpan> trace;
    // Others attributes
    private DDTracer tracer;

>>>>>>> df4e0eb7

    public DDSpanContext(
            long traceId,
            long spanId,
            long parentId,
            String serviceName,
            String resourceName,
            Map<String, String> baggageItems,
            boolean errorFlag,
            String spanType,
            List<DDSpan> trace,
            DDTracer tracer) {

        this.traceId = traceId;
        this.spanId = spanId;
        this.parentId = parentId;

        if (baggageItems == null) {
            this.baggageItems = new HashMap<String, String>();
        } else {
            this.baggageItems = baggageItems;
        }
        this.serviceName = serviceName;
        this.resourceName = resourceName;
        this.errorFlag = errorFlag;
        this.spanType = spanType;

        if (trace == null) {
            this.trace = new ArrayList<DDSpan>();
        } else {
            this.trace = trace;
        }

        this.tracer = tracer;
    }

    public long getTraceId() {
        return this.traceId;
    }

    public long getParentId() {
        return this.parentId;
    }

    public long getSpanId() {
        return this.spanId;
    }

    public String getServiceName() {
        return serviceName;
    }

    public String getResourceName() {
        return resourceName;
    }

    public boolean getErrorFlag() {
        return errorFlag;
    }


    public String getSpanType() {
        return spanType;
    }

    public void setBaggageItem(String key, String value) {
        this.baggageItems.put(key, value);
    }

    public String getBaggageItem(String key) {
        return this.baggageItems.get(key);
    }

    public Map<String, String> getBaggageItems() {
        return baggageItems;
    }

    public Iterable<Map.Entry<String, String>> baggageItems() {
        return this.baggageItems.entrySet();
    }

    @JsonIgnore
    public List<DDSpan> getTrace() {
        return this.trace;
    }

    @JsonIgnore
    public DDTracer getTracer() {
        return this.tracer;
    }

    @Override
	public String toString() {
		return "Span [traceId=" + traceId 
				+ ", spanId=" + spanId 
				+ ", parentId=" + parentId +"]";
	}

	@Override
	public int hashCode() {
		final int prime = 31;
		int result = 1;
		result = prime * result + (int) (spanId ^ (spanId >>> 32));
		result = prime * result + (int) (traceId ^ (traceId >>> 32));
		return result;
	}

	@Override
	public boolean equals(Object obj) {
		if (this == obj)
			return true;
		if (obj == null)
			return false;
		if (getClass() != obj.getClass())
			return false;
		DDSpanContext other = (DDSpanContext) obj;
		if (spanId != other.spanId)
			return false;
        return traceId == other.traceId;
    }
}<|MERGE_RESOLUTION|>--- conflicted
+++ resolved
@@ -1,12 +1,14 @@
 package com.datadoghq.trace.impl;
 
-
-import com.fasterxml.jackson.annotation.JsonIgnore;
 
 import java.util.ArrayList;
 import java.util.HashMap;
 import java.util.List;
 import java.util.Map;
+
+import com.fasterxml.jackson.annotation.JsonIgnore;
+
+import io.opentracing.Span;
 
 public class DDSpanContext implements io.opentracing.SpanContext {
 
@@ -16,26 +18,15 @@
     protected long parentId;
     protected Map<String, String> baggageItems;
     // DD attributes
-<<<<<<< HEAD
+    
     protected String serviceName;
     protected String resourceName;
     protected boolean errorFlag;
-    protected Map<String, Object> metrics;
     protected String spanType;
     protected final List<Span> trace;
     // Others attributes
     protected boolean sampled;
     protected DDTracer tracer;
-=======
-    private final String serviceName;
-    private final String resourceName;
-    private final boolean errorFlag;
-    private final String spanType;
-    private final List<DDSpan> trace;
-    // Others attributes
-    private DDTracer tracer;
-
->>>>>>> df4e0eb7
 
     public DDSpanContext(
             long traceId,
@@ -46,7 +37,7 @@
             Map<String, String> baggageItems,
             boolean errorFlag,
             String spanType,
-            List<DDSpan> trace,
+            List<Span> trace,
             DDTracer tracer) {
 
         this.traceId = traceId;
@@ -64,7 +55,7 @@
         this.spanType = spanType;
 
         if (trace == null) {
-            this.trace = new ArrayList<DDSpan>();
+            this.trace = new ArrayList<Span>();
         } else {
             this.trace = trace;
         }
@@ -118,7 +109,7 @@
     }
 
     @JsonIgnore
-    public List<DDSpan> getTrace() {
+    public List<Span> getTrace() {
         return this.trace;
     }
 
